--- conflicted
+++ resolved
@@ -16,15 +16,11 @@
     {name = "Bosch Innovation Campus Berlin"}
 ]
 dependencies = [
-<<<<<<< HEAD
     "openai>=1.75.0",
     "python-dotenv>=1.1.0",
     "requests>=2.32.3",
     "aider-chat>=0.84.0"
-=======
-    "requests>=2.32.4",
     "streamlit>=1.46.0",
->>>>>>> a290a6f6
 ]
 
 [project.optional-dependencies]
